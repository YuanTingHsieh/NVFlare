--- conflicted
+++ resolved
@@ -280,17 +280,12 @@
                 time.sleep(interval)
 
             # pause before next cycle
-<<<<<<< HEAD
-            self.logger.debug(f"Finished cycle {cycle_num}")
-=======
             self.logger.info(f"Finished cycle {cycle_num}: {num_activities=}")
 
             # is the job done?
             if job_id and num_activities == 0:
                 self.logger.info(f"Job {job_id} is done - stopping simulation")
                 break
-
->>>>>>> e047ca98
             time.sleep(interval)
 
         # Stop all tasks if any
